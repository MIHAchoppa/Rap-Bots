import express, { type Express } from "express";
import { createServer, type Server } from "http";
import Stripe from "stripe";
import { storage } from "./storage";
import { ObjectStorageService } from "./objectStorage";
import { setupAuth, isAuthenticated } from "./replitAuth";
import { SUBSCRIPTION_TIERS, insertTournamentSchema, processedWebhookEvents, insertWebhookEventSchema } from "@shared/schema";
import { groqService } from "./services/groq";
import { typecastService } from "./services/typecast";
import { barkTTS } from "./services/bark";
import { scoringService } from "./services/scoring";
import { userTTSManager } from "./services/user-tts-manager";
import { crowdReactionService } from "./services/crowdReactionService";
<<<<<<< HEAD
import { characterCardGenerator } from "./services/characterCardGenerator";
=======
import { FineTuningService } from "./services/fine-tuning";
>>>>>>> 22e86414
import multer from "multer";
import path from "path";
import fs from "fs";
import { db } from "./db.js";
import { users, battles, tournaments } from "@shared/schema";
import { eq, sql } from "drizzle-orm";

// Configure multer for audio uploads
const upload = multer({
  storage: multer.memoryStorage(),
  limits: {
    fileSize: 10 * 1024 * 1024, // 10MB limit
  },
});

// Initialize Stripe only if the secret key is provided
const stripe = process.env.STRIPE_SECRET_KEY 
  ? new Stripe(process.env.STRIPE_SECRET_KEY)
  : null;

if (!stripe) {
  console.warn('⚠️ Stripe not configured - payment features will be disabled');
}

export async function registerRoutes(app: Express): Promise<Server> {
  // Service Worker endpoint for PWA functionality
  app.get('/sw.js', (req, res) => {
    const swPath = path.join(process.cwd(), 'public', 'sw.js');
    
    if (fs.existsSync(swPath)) {
      res.set('Content-Type', 'application/javascript');
      res.set('Cache-Control', 'no-cache');
      res.sendFile(swPath);
    } else {
      res.status(404).send('Service Worker not found');
    }
  });

  // Sitemap.xml endpoint for SEO
  app.get('/sitemap.xml', (req, res) => {
    const sitemapPath = path.join(process.cwd(), 'public', 'sitemap.xml');

    if (fs.existsSync(sitemapPath)) {
      res.set('Content-Type', 'application/xml');
      res.sendFile(sitemapPath);
    } else {
      res.status(404).send('Sitemap not found');
    }
  });

  // Health check endpoint for deployment monitoring
  app.get('/api/health', (req, res) => {
    const health = {
      status: 'healthy',
      timestamp: new Date().toISOString(),
      environment: process.env.NODE_ENV || 'development',
      services: {
        database: !!process.env.DATABASE_URL,
        groq: !!process.env.GROQ_API_KEY,
        openai: !!process.env.OPENAI_API_KEY,
        stripe: !!process.env.STRIPE_SECRET_KEY,
      }
    };

    console.log('🏥 Health check:', health);
    res.json(health);
  });

  // SFX Audio Files endpoint for serving public sound effects
  app.get("/public-objects/:filePath(*)", async (req, res) => {
    const filePath = req.params.filePath;
    const objectStorageService = new ObjectStorageService();
    try {
      const file = await objectStorageService.searchPublicObject(filePath);
      if (!file) {
        return res.status(404).json({ error: "SFX file not found" });
      }
      objectStorageService.downloadObject(file, res);
    } catch (error) {
      console.error("Error serving SFX file:", error);
      return res.status(500).json({ error: "Failed to serve SFX file" });
    }
  });

  // Auth middleware
  await setupAuth(app);

  // Auth routes
  app.get('/api/auth/user', isAuthenticated, async (req: any, res) => {
    try {
      const userId = req.user.claims.sub;
      const user = await storage.getUser(userId);
      res.json(user);
    } catch (error) {
      console.error("Error fetching user:", error);
      res.status(500).json({ message: "Failed to fetch user" });
    }
  });

  // Subscription management routes
  app.get('/api/subscription/tiers', (req, res) => {
    res.json(SUBSCRIPTION_TIERS);
  });

  app.get('/api/subscription/status', isAuthenticated, async (req: any, res) => {
    try {
      const userId = req.user.claims.sub;
      const user = await storage.getUser(userId);
      const canBattle = await storage.canUserStartBattle(userId);

      res.json({
        tier: user?.subscriptionTier || 'free',
        status: user?.subscriptionStatus || 'free',
        battlesRemaining: user?.battlesRemaining || 0,
        canStartBattle: canBattle,
        totalBattles: user?.totalBattles || 0,
        totalWins: user?.totalWins || 0,
      });
    } catch (error) {
      console.error("Error fetching subscription status:", error);
      res.status(500).json({ message: "Failed to fetch subscription status" });
    }
  });

  // One-time battle purchase
  app.post('/api/purchase-battles', isAuthenticated, async (req: any, res) => {
    try {
      const userId = req.user.claims.sub;
      const { battleCount = 10, paymentMethod = 'stripe' } = req.body; // Default 10 battles for $1

      // Available battle packages with pricing
      const battlePackages = {
        10: { price: 100, description: '10 battles for $1.00' }, // $0.10 per battle
        1500: { price: 10000, description: '1,500 battles for $100.00' } // $0.067 per battle (15 battles per dollar)
      };

      if (!battlePackages[battleCount as keyof typeof battlePackages]) {
        const available = Object.keys(battlePackages).join(', ');
        return res.status(400).json({ 
          message: `Invalid battle count. Available packages: ${available} battles` 
        });
      }

      // Simplified CashApp flow for battle packs
      if (paymentMethod === 'cashapp') {
        const packageInfo = battlePackages[battleCount as keyof typeof battlePackages];
        console.log(`💰 CashApp battle pack request: ${battleCount} battles for $${(packageInfo.price/100).toFixed(2)} by user ${userId}`);

        return res.json({
          clientSecret: `cashapp_battles_cs_${Date.now()}_${userId}`,
          amount: packageInfo.price,
          description: packageInfo.description
        });
      }

      // Check if Stripe is configured for card payments
      if (!stripe) {
        return res.status(503).json({ 
          message: 'Payment processing is currently unavailable. Please contact support.' 
        });
      }

      let user = await storage.getUser(userId);
      if (!user) {
        return res.status(404).json({ message: 'User not found' });
      }

      if (!user.email) {
        throw new Error('No user email on file');
      }

      let customer;
      if (user.stripeCustomerId) {
        try {
          customer = await stripe.customers.retrieve(user.stripeCustomerId);
        } catch (error: any) {
          // Handle test/live mode mismatch - create new customer
          if (error.code === 'resource_missing') {
            console.log(`🔄 Customer not found in current mode, creating new customer...`);
            customer = await stripe.customers.create({
              email: user.email,
              name: `${user.firstName || ''} ${user.lastName || ''}`.trim() || user.email,
            });

            user = await storage.updateUserStripeInfo(userId, { 
              stripeCustomerId: customer.id 
            });
          } else {
            throw error;
          }
        }
      } else {
        customer = await stripe.customers.create({
          email: user.email,
          name: `${user.firstName || ''} ${user.lastName || ''}`.trim() || user.email,
        });

        user = await storage.updateUserStripeInfo(userId, { 
          stripeCustomerId: customer.id 
        });
      }

      const packageInfo = battlePackages[battleCount as keyof typeof battlePackages];
      const amount = packageInfo.price;
      const pricePerBattle = (amount / 100 / battleCount).toFixed(3);

      console.log(`💰 Creating battle purchase: ${battleCount} battles for $${(amount/100).toFixed(2)}`);

      // Configure payment method types
      const paymentMethodTypes: ('card' | 'cashapp')[] = paymentMethod === 'cashapp' 
        ? ['cashapp'] 
        : ['card', 'cashapp'];

      // Create one-time payment intent
      const paymentIntent = await stripe.paymentIntents.create({
        amount: amount, // Amount in cents
        currency: 'usd',
        customer: customer.id,
        payment_method_types: paymentMethodTypes,
        metadata: {
          userId: userId,
          battleCount: battleCount,
          paymentMethod: paymentMethod,
          packageType: battleCount === 1500 ? 'mega_bundle' : 'standard',
          ...(paymentMethod === 'cashapp' && { cashapp_account: '$ILLAITHEGPTSTORE' })
        },
        description: paymentMethod === 'cashapp' 
          ? `${battleCount} Battle Pack ($${pricePerBattle} per battle) - Pay to $ILLAITHEGPTSTORE`
          : `${battleCount} Battle Pack ($${pricePerBattle} per battle)`,
      });

      console.log(`✅ Payment intent created: ${paymentIntent.id}`);
      console.log(`🔑 Client secret: ${!!paymentIntent.client_secret}`);

      res.json({
        paymentIntentId: paymentIntent.id,
        clientSecret: paymentIntent.client_secret,
        amount: amount,
        battleCount: battleCount
      });
    } catch (error: any) {
      console.error('Battle purchase creation error:', error);
      return res.status(400).json({ error: { message: error.message } });
    }
  });

  // Store credit balance route (like ThcaStore)
  app.get('/api/store-credit/balance', isAuthenticated, async (req: any, res) => {
    try {
      const userId = req.user.claims.sub;
      const user = await storage.getUser(userId);
      res.json({ balance: user?.storeCredit || 0 });
    } catch (error) {
      res.status(500).json({ error: 'Failed to fetch store credit balance' });
    }
  });

  // Generate referral code for user
  app.post('/api/referral/generate', isAuthenticated, async (req: any, res) => {
    try {
      const userId = req.user.claims.sub;
      const user = await storage.getUser(userId);

      if (!user) {
        return res.status(404).json({ message: 'User not found' });
      }

      if (user.referralCode) {
        return res.json({ referralCode: user.referralCode });
      }

      // Generate unique referral code
      const firstName = user.firstName || user.email?.split('@')[0] || 'USER';
      const codeBase = firstName.slice(0, 3).toUpperCase();
      const randomPart = Math.random().toString(36).slice(2, 8).toUpperCase();
      const referralCode = `${codeBase}${randomPart}`;

      // Update user with referral code
      await storage.updateUser(userId, { referralCode });

      res.json({ referralCode });
    } catch (error: any) {
      res.status(500).json({ error: 'Failed to generate referral code: ' + error.message });
    }
  });

  // Join with referral code and award $1 credit
  app.post('/api/referral/join', async (req, res) => {
    try {
      const { referralCode, newUserId } = req.body;

      if (!referralCode || !newUserId) {
        return res.status(400).json({ message: 'Referral code and user ID required' });
      }

      // Find referrer by code
      const referrer = await storage.getUserByReferralCode(referralCode);
      if (!referrer) {
        return res.status(404).json({ message: 'Invalid referral code' });
      }

      // Update new user with referrer info
      await storage.updateUser(newUserId, { referredBy: referrer.id });

      // Award $1.00 store credit to referrer
      const currentCredit = parseFloat(referrer.storeCredit || '0');
      const newCredit = (currentCredit + 1.00).toFixed(2);
      await storage.updateUser(referrer.id, { storeCredit: newCredit });

      // Create referral record
      await storage.createReferral({
        referrerId: referrer.id,
        refereeId: newUserId,
        referralCode,
        status: 'completed',
        creditAwarded: '1.00'
      });

      console.log(`💰 Referral complete: ${referrer.email} earned $1.00 credit`);
      res.json({ 
        success: true, 
        creditAwarded: '1.00',
        message: 'Referral completed! $1.00 credited to referrer.' 
      });
    } catch (error: any) {
      console.error('Referral join error:', error);
      res.status(500).json({ error: 'Failed to process referral: ' + error.message });
    }
  });

  // Get user's referral stats
  app.get('/api/referral/stats', isAuthenticated, async (req: any, res) => {
    try {
      const userId = req.user.claims.sub;
      const user = await storage.getUser(userId);

      if (!user) {
        return res.status(404).json({ message: 'User not found' });
      }

      const referrals = await storage.getUserReferrals(userId);
      const totalEarnings = referrals.reduce((sum, ref) => sum + parseFloat(ref.creditAwarded || '0'), 0);

      res.json({
        referralCode: user.referralCode,
        totalReferrals: referrals.length,
        totalEarnings: totalEarnings.toFixed(2),
        storeCredit: user.storeCredit,
        referrals: referrals.map(ref => ({
          id: ref.id,
          status: ref.status,
          creditAwarded: ref.creditAwarded,
          createdAt: ref.createdAt
        }))
      });
    } catch (error: any) {
      res.status(500).json({ error: 'Failed to fetch referral stats: ' + error.message });
    }
  });

  // One-time payment intent (like ThcaStore's approach)
  app.post("/api/create-payment-intent", isAuthenticated, async (req: any, res) => {
    try {
      // Check if Stripe is configured
      if (!stripe) {
        return res.status(503).json({ 
          message: 'Payment processing is currently unavailable. Please contact support.' 
        });
      }

      const { amount, description = "Battle pack purchase" } = req.body;
      const userId = req.user.claims.sub;

      const paymentIntent = await stripe.paymentIntents.create({
        amount: Math.round(amount * 100), // Convert to cents
        currency: "usd",
        metadata: {
          userId: userId,
          type: "one_time_purchase"
        },
        description,
      });

      res.json({ clientSecret: paymentIntent.client_secret });
    } catch (error: any) {
      res.status(500).json({ 
        message: "Error creating payment intent: " + error.message 
      });
    }
  });

  // Stripe payment routes
  app.post('/api/create-subscription', isAuthenticated, async (req: any, res) => {
    try {
      const userId = req.user.claims.sub;
      const { tier, paymentMethod = 'stripe' } = req.body; // 'premium' or 'pro', 'stripe' or 'cashapp'

      if (!tier || !['premium', 'pro'].includes(tier)) {
        return res.status(400).json({ message: 'Invalid subscription tier' });
      }

      // Simplified CashApp flow - just return dummy client secret to satisfy frontend
      if (paymentMethod === 'cashapp') {
        console.log(`💰 CashApp subscription request for ${tier} tier by user ${userId}`);

        // Return a mock client secret to satisfy frontend Stripe integration
        return res.json({
          subscriptionId: `cashapp_${tier}_${Date.now()}`,
          clientSecret: `cashapp_cs_${Date.now()}_${userId}`,
        });
      }

      // Check if Stripe is configured for card payments
      if (!stripe) {
        return res.status(503).json({ 
          message: 'Payment processing is currently unavailable. Please contact support.' 
        });
      }

      let user = await storage.getUser(userId);
      if (!user) {
        return res.status(404).json({ message: 'User not found' });
      }

      const tierInfo = SUBSCRIPTION_TIERS[tier as keyof typeof SUBSCRIPTION_TIERS];

      if (user.stripeSubscriptionId) {
        const subscription = await stripe.subscriptions.retrieve(user.stripeSubscriptionId, {
          expand: ['latest_invoice.payment_intent']
        });

        const latestInvoice = subscription.latest_invoice as any;
        const clientSecret = latestInvoice?.payment_intent?.client_secret;

        res.json({
          subscriptionId: subscription.id,
          clientSecret: clientSecret,
        });
        return;
      }

      if (!user.email) {
        throw new Error('No user email on file');
      }

      let customer;
      if (user.stripeCustomerId) {
        try {
          customer = await stripe.customers.retrieve(user.stripeCustomerId);
        } catch (error: any) {
          // Handle test/live mode mismatch - create new customer
          if (error.code === 'resource_missing') {
            console.log(`🔄 Customer not found in current mode, creating new customer...`);
            customer = await stripe.customers.create({
              email: user.email,
              name: `${user.firstName || ''} ${user.lastName || ''}`.trim() || user.email,
            });

            user = await storage.updateUserStripeInfo(userId, { 
              stripeCustomerId: customer.id,
              stripeSubscriptionId: undefined // Clear old subscription ID
            });
          } else {
            throw error;
          }
        }
      } else {
        customer = await stripe.customers.create({
          email: user.email,
          name: `${user.firstName || ''} ${user.lastName || ''}`.trim() || user.email,
        });

        user = await storage.updateUserStripeInfo(userId, { 
          stripeCustomerId: customer.id 
        });
      }

          // Create dynamic pricing for live mode compatibility
      const priceAmount = Math.round(tierInfo.price * 100); // Convert to cents

      console.log(`🔧 Creating subscription for ${tier} tier: $${tierInfo.price}/month`);

      // Configure payment method types based on selection
      const paymentMethodTypes: ('card' | 'cashapp')[] = paymentMethod === 'cashapp' 
        ? ['cashapp'] 
        : ['card', 'cashapp']; // Allow both card and CashApp for Stripe

      const subscription = await stripe.subscriptions.create({
        customer: customer.id,
        items: [{
          price_data: {
            currency: 'usd',
            product: `${tier.charAt(0).toUpperCase() + tier.slice(1)} Plan`,
            recurring: {
              interval: 'month',
            },
            unit_amount: priceAmount,
          },
        }],
        payment_behavior: 'default_incomplete',
        payment_settings: {
          save_default_payment_method: 'on_subscription',
          payment_method_types: paymentMethodTypes,
        },
        expand: ['latest_invoice.payment_intent'],
        metadata: {
          paymentMethod: paymentMethod,
          tier: tier,
          userId: userId,
          ...(paymentMethod === 'cashapp' && { cashapp_account: '$ILLAITHEGPTSTORE' })
        },
        description: paymentMethod === 'cashapp' 
          ? `${tier.charAt(0).toUpperCase() + tier.slice(1)} subscription - Pay to $ILLAITHEGPTSTORE`
          : `${tier.charAt(0).toUpperCase() + tier.slice(1)} subscription`,
      });

      console.log(`✅ Subscription created: ${subscription.id}`);
      const invoiceObj = subscription.latest_invoice as any;
      console.log(`📋 Latest invoice:`, invoiceObj?.id);

      // Extract payment intent and client secret - handle expanded Stripe objects
      const latestInvoice = subscription.latest_invoice as any;
      const paymentIntent = latestInvoice?.payment_intent;
      const clientSecret = paymentIntent?.client_secret;

      console.log(`🔑 Payment intent: ${paymentIntent?.id}`);
      console.log(`🗝️ Client secret available: ${!!clientSecret}`);

      if (!clientSecret) {
        console.error('❌ No client secret found in subscription');
        throw new Error('Failed to create payment intent');
      }

      await storage.updateUserStripeInfo(userId, {
        stripeCustomerId: customer.id,
        stripeSubscriptionId: subscription.id
      });

      // Don't mark as active until payment succeeds - webhook will handle this
      console.log(`✅ Subscription setup complete, returning client secret`);

      res.json({
        subscriptionId: subscription.id,
        clientSecret: clientSecret,
      });
    } catch (error: any) {
      console.error('Subscription creation error:', error);
      return res.status(400).json({ error: { message: error.message } });
    }
  });

  // Database-backed idempotency for webhook events

  // Stripe webhook for payment updates (subscriptions + one-time purchases)
  app.post('/api/stripe-webhook', express.raw({type: 'application/json'}), async (req, res) => {
    // Check if Stripe is configured
    if (!stripe) {
      console.warn('⚠️ Stripe webhook called but Stripe is not configured');
      return res.status(503).json({ 
        message: 'Payment processing is currently unavailable.' 
      });
    }

    let event;

    try {
      event = stripe.webhooks.constructEvent(
        req.body,
        req.headers['stripe-signature'] as string,
        process.env.STRIPE_WEBHOOK_SECRET || ''
      );
    } catch (err: any) {
      console.error(`🚨 Webhook signature verification failed:`, err.message);
      return res.status(400).send(`Webhook Error: ${err.message}`);
    }

    const eventId = event.id;

    // Database-backed idempotency check - prevent duplicate processing
    try {
      const existingEvent = await storage.getProcessedWebhookEvent(eventId);
      if (existingEvent) {
        console.log(`⚠️ Event ${eventId} already processed at ${existingEvent.processedAt}, skipping`);
        return res.json({received: true});
      }
    } catch (error: any) {
      console.error(`❌ Error checking webhook idempotency for event ${eventId}:`, error.message);
      return res.status(500).json({
        error: 'Database error during idempotency check',
        eventId: eventId,
        message: error.message
      });
    }

    console.log(`📥 Processing webhook event: ${event.type} (${eventId})`);

    try {
      // Handle the event
      switch (event.type) {
        case 'payment_intent.succeeded':
          const paymentIntent = event.data.object as Stripe.PaymentIntent;

          try {
            // Check if this is a battle pack purchase
            if (paymentIntent.metadata?.battleCount) {
              const userId = paymentIntent.metadata.userId;
              const battleCount = parseInt(paymentIntent.metadata.battleCount);

              if (userId && battleCount) {
                // Add battles to user account
                const result = await storage.addUserBattles(userId, battleCount);
                if (result) {
                  console.log(`✅ Added ${battleCount} battles to user ${userId} (Payment: ${paymentIntent.id})`);
                } else {
                  console.warn(`⚠️ Failed to add battles to user ${userId} - user not found`);
                }
              } else {
                console.warn(`⚠️ Invalid battle pack data: userId=${userId}, battleCount=${battleCount}`);
              }
            }

            // Check if this is a CashApp subscription payment (first payment)
            else if (paymentIntent.metadata?.tier && paymentIntent.metadata?.paymentMethod === 'cashapp') {
              console.log(`💰 Processing CashApp subscription payment: ${paymentIntent.id}`);

              const userId = paymentIntent.metadata.userId;
              const tier = paymentIntent.metadata.tier;

              if (userId && tier && ['premium', 'pro'].includes(tier)) {
                // Activate the subscription for CashApp payments
                await storage.updateUserSubscription(userId, {
                  subscriptionStatus: 'active',
                  subscriptionTier: tier,
                  // Note: Stripe subscription ID should already be set from subscription creation
                });

                console.log(`✅ Activated CashApp subscription for user ${userId}: ${tier} tier (Payment: ${paymentIntent.id})`);
              } else {
                console.warn(`⚠️ Invalid CashApp subscription data: userId=${userId}, tier=${tier}`);
              }
            }
          } catch (error: any) {
            console.error(`❌ Error processing payment intent ${paymentIntent.id}:`, error.message);
            throw error; // Re-throw to trigger retry
          }
          break;

        case 'customer.subscription.updated':
        case 'customer.subscription.deleted':
          const subscription = event.data.object as Stripe.Subscription;

          try {
            // Defensive customer ID extraction - handle both string and expanded objects
            let customerId: string;
            if (typeof subscription.customer === 'string') {
              customerId = subscription.customer;
            } else if (subscription.customer && typeof subscription.customer === 'object' && 'id' in subscription.customer) {
              customerId = subscription.customer.id;
            } else {
              throw new Error(`Invalid customer ID format: ${typeof subscription.customer}`);
            }

            console.log(`🔍 Looking up user for Stripe customer: ${customerId}`);

            // Efficiently find user by Stripe customer ID
            const user = await storage.getUserByStripeCustomerId(customerId);

            if (user) {
              const subscriptionStatus = subscription.status === 'active' ? 'active' : 'inactive';

              // Get tier from subscription metadata if available, otherwise infer from price
              let subscriptionTier = 'free';
              if (subscription.status === 'active') {
                if (subscription.metadata?.tier) {
                  subscriptionTier = subscription.metadata.tier;
                } else {
                  // Fallback: infer from price amount (999 = $9.99 Premium, 1999 = $19.99 Pro)
                  const unitAmount = subscription.items.data[0]?.price?.unit_amount;
                  subscriptionTier = unitAmount === 999 ? 'premium' : unitAmount === 1999 ? 'pro' : 'free';
                }
              }

              await storage.updateUserSubscription(user.id, {
                subscriptionStatus,
                subscriptionTier,
                stripeSubscriptionId: subscription.id
              });

              console.log(`✅ Updated user ${user.id} subscription: ${subscriptionTier} (${subscriptionStatus})`);
            } else {
              console.warn(`⚠️ No user found for Stripe customer ${customerId}`);
            }
          } catch (error: any) {
            console.error(`❌ Error processing subscription webhook ${subscription.id}:`, error.message);
            throw error; // Re-throw to trigger retry
          }
          break;

        default:
          console.log(`ℹ️ Unhandled event type: ${event.type}`);
      }

      // Mark event as processed in database
      try {
        await storage.recordProcessedWebhookEvent({
          eventId: eventId,
          eventType: event.type
        });
      } catch (error: any) {
        console.error(`⚠️ Failed to record processed webhook event ${eventId}:`, error.message);
        // Continue anyway - the event was processed successfully
      }

      console.log(`✅ Successfully processed webhook event: ${event.type} (${eventId})`);
      res.json({received: true});

    } catch (error: any) {
      console.error(`❌ Critical webhook processing error for event ${eventId}:`, error.message);

      // Return 500 to trigger Stripe retry
      res.status(500).json({
        error: 'Webhook processing failed',
        eventId: eventId,
        message: error.message
      });
    }
  });

  // User stats and analytics
  app.get('/api/user/stats', isAuthenticated, async (req: any, res) => {
    try {
      const userId = req.user.claims.sub;
      const stats = await storage.getUserStats(userId);
      res.json(stats);
    } catch (error) {
      console.error("Error fetching user stats:", error);
      res.status(500).json({ message: "Failed to fetch user stats" });
    }
  });

  // Random match battle endpoint
  app.post("/api/battles/random-match", isAuthenticated, async (req: any, res) => {
    try {
      const userId = req.user.claims.sub;
      const { difficulty, preferredCharacters } = req.body;

      console.log(`🎮 Random match requested by user ${userId}`);

      // Check if user can start a battle
      const canBattle = await storage.canUserStartBattle(userId);
      if (!canBattle) {
        return res.status(403).json({ 
          message: "Battle limit reached. Upgrade to Premium or Pro for more battles!",
          upgrade: true 
        });
      }

      // Find random match
      const match = await matchmakingService.findRandomMatch({
        userId,
        difficulty,
        preferredCharacters,
      });

      // Create battle with random opponent
      const battleData = {
        userId,
        difficulty: match.difficulty,
        profanityFilter: false,
        lyricComplexity: match.lyricComplexity,
        styleIntensity: match.styleIntensity,
        voiceSpeed: 1.0,
        aiCharacterName: match.opponentName,
        aiCharacterId: match.opponentCharacterId,
        userScore: 0,
        aiScore: 0,
        rounds: [],
        status: "active"
      };

      const battle = await storage.createBattle(battleData);
      
      console.log(`✅ Random match created: ${match.opponentName} vs User`);
      
      res.status(201).json({
        battle,
        match: {
          opponentName: match.opponentName,
          opponentId: match.opponentCharacterId,
          difficulty: match.difficulty,
        }
      });
    } catch (error: any) {
      console.error("Error creating random match battle:", error);
      res.status(500).json({ message: "Failed to create random match battle" });
    }
  });

  // Protected battle creation with subscription checks
  app.post("/api/battles", isAuthenticated, async (req: any, res) => {
    try {
      const userId = req.user.claims.sub;

      // SECURITY: Input validation for battle creation parameters
      const {
        difficulty,
        profanityFilter,
        lyricComplexity,
        styleIntensity,
        voiceSpeed,
        aiCharacterName,
        aiCharacterId
      } = req.body;

      // SECURITY: Validate battle parameters
      const validDifficulties = ['easy', 'normal', 'hard', 'nightmare'];
      if (difficulty && !validDifficulties.includes(difficulty)) {
        return res.status(400).json({ message: "Invalid difficulty level" });
      }

      if (typeof profanityFilter !== 'undefined' && typeof profanityFilter !== 'boolean') {
        return res.status(400).json({ message: "Profanity filter must be boolean" });
      }

      if (lyricComplexity && (typeof lyricComplexity !== 'number' || lyricComplexity < 0 || lyricComplexity > 100)) {
        return res.status(400).json({ message: "Lyric complexity must be between 0-100" });
      }

      if (styleIntensity && (typeof styleIntensity !== 'number' || styleIntensity < 0 || styleIntensity > 100)) {
        return res.status(400).json({ message: "Style intensity must be between 0-100" });
      }

      if (voiceSpeed && (typeof voiceSpeed !== 'number' || voiceSpeed < 0.5 || voiceSpeed > 2.0)) {
        return res.status(400).json({ message: "Voice speed must be between 0.5-2.0" });
      }

      // SECURITY: Validate AI character selection (including clones)
      const validCharacters = ['razor', 'venom', 'silk', 'cypher'];
      const isCloneBattle = aiCharacterId?.startsWith('clone_');
      
      if (aiCharacterId && !validCharacters.includes(aiCharacterId) && !isCloneBattle) {
        return res.status(400).json({ message: "Invalid AI character" });
      }

      // SECURITY: Sanitize character name input
      const sanitizedCharacterName = aiCharacterName ? 
        aiCharacterName.toString().substring(0, 50).trim() : null;

      // Ensure user exists and has proper setup
      let user = await storage.getUser(userId);
      if (!user) {
        // Create user if not exists (shouldn't happen with auth but safety check)
        user = await storage.upsertUser({
          id: userId,
          email: req.user.claims.email,
          firstName: req.user.claims.first_name,
          lastName: req.user.claims.last_name,
          profileImageUrl: req.user.claims.profile_image_url,
        });
      }

      const canBattle = await storage.canUserStartBattle(userId);

      if (!canBattle) {
        return res.status(403).json({ 
          message: "Battle limit reached. Upgrade to Premium or Pro for more battles!",
          upgrade: true 
        });
      }

      // SECURITY: Only include validated and sanitized parameters
      const battleData = {
        userId,
        difficulty: difficulty || 'normal',
        profanityFilter: profanityFilter !== undefined ? profanityFilter : false,
        lyricComplexity: lyricComplexity || 50,
        styleIntensity: styleIntensity || 50,
        voiceSpeed: voiceSpeed || 1.0,
        aiCharacterName: sanitizedCharacterName || 'MC Venom',
        aiCharacterId: aiCharacterId || 'venom',
        userScore: 0,
        aiScore: 0,
        rounds: [],
        status: "active"
      };

      const battle = await storage.createBattle(battleData);
      res.status(201).json(battle);
    } catch (error: any) {
      console.error("Error creating battle:", error);

      if (error.message === "No battles remaining") {
        return res.status(403).json({ 
          message: "Battle limit reached. Upgrade to Premium or Pro for more battles!",
          upgrade: true 
        });
      }

      res.status(500).json({ message: "Failed to create battle" });
    }
  });

  // Get user's battle history
  app.get("/api/battles/history", isAuthenticated, async (req: any, res) => {
    try {
      const userId = req.user.claims.sub;
      const battles = await storage.getUserBattles(userId, 20);
      res.json(battles);
    } catch (error) {
      console.error("Error fetching battle history:", error);
      res.status(500).json({ message: "Failed to fetch battle history" });
    }
  });



  // Payment success redirect endpoint
  app.get("/api/payment/success", isAuthenticated, async (req: any, res) => {
    try {
      const userId = req.user.claims.sub;

      // Refresh user data to get updated subscription
      const user = await storage.getUser(userId);
      if (user && user.subscriptionTier !== 'free') {
        // Payment successful - redirect to dashboard
        res.redirect('/?payment_success=true');
      } else {
        // Payment may still be processing
        res.redirect('/?payment_processing=true');
      }
    } catch (error) {
      console.error("Error handling payment success:", error);
      res.redirect('/?payment_error=true');
    }
  });

  // User API Key Management Routes
  app.get('/api/user/api-keys', isAuthenticated, async (req: any, res) => {
    try {
      const userId = req.user.claims.sub;
      const status = await storage.getUserAPIKeysStatus(userId);
      res.json(status);
    } catch (error) {
      console.error("Error fetching API key status:", error);
      res.status(500).json({ message: "Failed to fetch API key status" });
    }
  });

  app.put('/api/user/api-keys', isAuthenticated, async (req: any, res) => {
    try {
      const userId = req.user.claims.sub;
      const { openaiApiKey, groqApiKey, elevenlabsApiKey, myshellApiKey, preferredTtsService } = req.body;

      const user = await storage.updateUserAPIKeys(userId, {
        openaiApiKey,
        groqApiKey,
        elevenlabsApiKey,
        myshellApiKey,
        preferredTtsService
      });

      // Clear cached TTS instances when keys change
      userTTSManager.clearUserInstances(userId);

      res.json({ success: true });
    } catch (error) {
      console.error("Error updating API keys:", error);
      res.status(500).json({ message: "Failed to update API keys" });
    }
  });

  app.post('/api/user/test-api-key', isAuthenticated, async (req: any, res) => {
    try {
      const userId = req.user.claims.sub;
      const { service } = req.body;

      if (!service || !['openai', 'groq', 'elevenlabs', 'myshell'].includes(service)) {
        return res.status(400).json({ message: "Invalid service specified" });
      }

      const isValid = await userTTSManager.testUserAPIKey(userId, service as 'openai' | 'groq' | 'elevenlabs' | 'myshell');
      res.json({ valid: isValid });
    } catch (error) {
      console.error(`Error testing ${req.body.service} API key:`, error);
      res.status(500).json({ message: `Failed to test ${req.body.service} API key` });
    }
  });

  // LIGHTNING-FAST TRANSCRIPTION ENDPOINT - Process audio in <200ms
  app.post("/api/battles/:id/transcribe", isAuthenticated, upload.single('audio'), async (req: any, res) => {
    const startTime = Date.now();
    const battleId = req.params.id;

    try {
      console.log(`⚡ LIGHTNING Transcription Started - ${battleId.substring(0, 8)}...`);

      if (!req.file?.buffer) {
        return res.status(400).json({ message: "No audio file provided" });
      }

      const audioBuffer = req.file.buffer;
      console.log(`🎵 Audio for transcription: ${audioBuffer.length} bytes`);

      // Lightning-fast transcription only (200ms max for instant feel)
      let userText = "Voice input received";
      try {
        userText = await Promise.race([
          groqService.transcribeAudio(audioBuffer),
          new Promise<string>((_, reject) => 
            setTimeout(() => reject(new Error("Transcription timeout")), 150) // Even more aggressive 150ms
          )
        ]);
        console.log(`✅ LIGHTNING transcription (${Date.now() - startTime}ms): "${userText.substring(0, 50)}..."`);
      } catch (error) {
        console.log(`⚠️ Lightning transcription failed, getting actual transcription...`);
        // If ultra-fast fails, get the actual transcription without timeout
        try {
          userText = await groqService.transcribeAudio(audioBuffer);
          console.log(`✅ Fallback transcription complete: "${userText.substring(0, 50)}..."`);
        } catch (fallbackError) {
          console.log(`❌ All transcription failed, using placeholder`);
          userText = "Voice input received";
        }
      }

      const finalProcessingTime = Date.now() - startTime;
      console.log(`🎯 Final transcription result: "${userText}" (${finalProcessingTime}ms)`);

      res.json({ 
        userText,
        processingTime: finalProcessingTime,
        instant: finalProcessingTime <= 200 // Mark as instant only if truly fast
      });

    } catch (error: any) {
      console.error(`❌ Instant transcription failed:`, error.message);
      res.status(500).json({ message: "Transcription failed" });
    }
  });

  // Legacy battle routes for backward compatibility
  app.get("/api/battles", async (req, res) => {
    // Return empty array for unauthenticated requests
    res.json([]);
  });

  app.get("/api/battles/:id", async (req, res) => {
    try {
      const battle = await storage.getBattle(req.params.id);
      if (!battle) {
        return res.status(404).json({ message: "Battle not found" });
      }
      res.json(battle);
    } catch (error) {
      console.error("Error fetching battle:", error);
      res.status(500).json({ message: "Failed to fetch battle" });
    }
  });

  app.get("/api/battles/:id/state", async (req, res) => {
    try {
      const battle = await storage.getBattle(req.params.id);
      if (!battle) {
        return res.status(404).json({ message: "Battle not found" });
      }

      const state = {
        id: battle.id,
        currentRound: battle.rounds.length + 1,
        maxRounds: 3,
        isRecording: false,
        isAIResponding: false,
        isPlayingAudio: false,
        userScore: battle.userScore,
        aiScore: battle.aiScore,
        difficulty: battle.difficulty as "easy" | "normal" | "hard",
        profanityFilter: battle.profanityFilter,
        timeRemaining: 30,
      };

      res.json(state);
    } catch (error) {
      console.error("Error fetching battle state:", error);
      res.status(500).json({ message: "Failed to fetch battle state" });
    }
  });

  app.get("/api/battles/:id/rounds", async (req, res) => {
    try {
      const battle = await storage.getBattle(req.params.id);
      if (!battle) {
        return res.status(404).json({ message: "Battle not found" });
      }
      res.json(battle.rounds);
    } catch (error) {
      console.error("Error fetching battle rounds:", error);
      res.status(500).json({ message: "Failed to fetch battle rounds" });
    }
  });

  // FAST Battle Round Processing - Optimized for Speed  
  app.post("/api/battles/:id/rounds", isAuthenticated, upload.single('audio'), async (req: any, res) => {
    const startTime = Date.now();
    const battleId = req.params.id;

    try {
      // SECURITY: Input validation and sanitization
      if (!battleId || typeof battleId !== 'string' || battleId.length > 50) {
        return res.status(400).json({ message: "Invalid battle ID" });
      }

      // SECURITY: Validate battle ID format (UUID)
      if (!/^[0-9a-f]{8}-[0-9a-f]{4}-[0-9a-f]{4}-[0-9a-f]{4}-[0-9a-f]{12}$/i.test(battleId)) {
        return res.status(400).json({ message: "Invalid battle ID format" });
      }

      console.log(`🎤 Battle Round Processing Started - ${battleId.substring(0, 8)}...`);

      const battle = await storage.getBattle(battleId);

      if (!battle) {
        return res.status(404).json({ message: "Battle not found" });
      }

      // DEBUG: Check file upload status
      console.log(`📁 File upload debug:`);
      console.log(`  req.file exists: ${!!req.file}`);
      console.log(`  req.file.buffer exists: ${!!(req.file?.buffer)}`);
      console.log(`  req.file details:`, req.file ? {
        fieldname: req.file.fieldname,
        originalname: req.file.originalname,
        encoding: req.file.encoding,
        mimetype: req.file.mimetype,
        size: req.file.size,
        bufferLength: req.file.buffer?.length
      } : 'No file');

      // Handle both audio and text input - at least one must be provided
      const userVerse = req.body.userVerse;
      const hasAudio = !!(req.file?.buffer);
      const hasText = !!(userVerse?.trim());

      if (!hasAudio && !hasText) {
        console.log(`❌ No audio file or text verse provided`);
        return res.status(400).json({ message: "Either audio file or text verse must be provided" });
      }

      const audioBuffer = req.file?.buffer;

      // Audio validation only if audio is provided
      if (hasAudio) {
        console.log(`📊 File stats: ${audioBuffer.length} bytes, mimetype: ${req.file.mimetype}`);

        // TEMPORARILY REMOVE SIZE RESTRICTIONS for debugging
        if (audioBuffer.length === 0) {
          console.log(`❌ Empty audio file`);
          return res.status(400).json({ message: "Audio file is empty" });
        }

        // SECURITY: Proper audio format validation based on our findings
        const audioHeader = audioBuffer.slice(0, 16).toString('hex');

        console.log(`🔍 Audio validation: ${audioBuffer.length} bytes, header: ${audioHeader.substring(0, 16)}`);

        // WebM format validation (what browsers actually send)
        const isWebM = audioBuffer[0] === 0x1a && audioBuffer[1] === 0x45 && 
                       audioBuffer[2] === 0xDF && audioBuffer[3] === 0xA3;

        // Other common formats
        const isWAV = audioHeader.startsWith('52494646'); // RIFF
        const isOgg = audioHeader.startsWith('4f676753'); // OggS
        const isMP3 = audioHeader.startsWith('fffb') || audioHeader.startsWith('fff3');
        const isMP4 = audioHeader.startsWith('0000001c') || audioHeader.startsWith('00000020') || 
                      audioHeader.includes('66747970'); // MP4/M4A - more flexible detection

        if (!isWebM && !isWAV && !isOgg && !isMP3 && !isMP4) {
          console.log(`❌ Unrecognized audio format, header: ${audioHeader.substring(0, 16)}`);
          return res.status(400).json({ message: "Unsupported audio format" });
        }

        console.log(`✅ Audio validation passed: ${isWebM ? 'WebM' : isWAV ? 'WAV' : isOgg ? 'Ogg' : isMP3 ? 'MP3' : 'MP4'} format`);

        console.log(`🎵 Audio received: ${audioBuffer.length} bytes`);
      } else {
        console.log(`📝 Text input received: "${userVerse}"`);
      }

      // TRANSCRIPTION OR TEXT INPUT
      let userText = "Input received";

      if (hasText) {
        // Use provided text directly 
        userText = userVerse.trim();
        console.log(`✅ Text input processed: "${userText.substring(0, 50)}..."`);
      } else if (hasAudio) {
        // Process audio transcription
        console.log(`⚡ Starting audio transcription...`);
        try {
          // OPTIMIZED transcription with proper timeout for deployment stability
          userText = await Promise.race([
            groqService.transcribeAudio(audioBuffer),
            new Promise<string>((_, reject) => 
              setTimeout(() => reject(new Error("Transcription timeout")), 3000) // 3s timeout for stability
            )
          ]);
          console.log(`✅ FAST transcription complete: "${userText.substring(0, 50)}..."`);
        } catch (error) {
          console.log(`⚠️ Fast transcription failed, using fallback...`);
          // If ultra-fast fails, get the actual transcription without timeout
          try {
            userText = await groqService.transcribeAudio(audioBuffer);
            console.log(`✅ Fallback transcription complete: "${userText.substring(0, 50)}..."`);
          } catch (fallbackError) {
            console.log(`❌ All transcription failed, using placeholder`);
            userText = "Voice input received";
          }
        }
      }

      // Continue with the rest of the processing - no streaming for now, 
      // but transcription is now much faster (1s vs 2s)

      // FIRST: Calculate user's performance to inform AI reaction
      console.log(`📊 Pre-analyzing user performance for reactive AI...`);
      const userPerformanceScore = scoringService.calculateUserScore(userText);
      console.log(`🎯 User performance: ${userPerformanceScore}/100 - AI will react accordingly`);

      // Check if this is a clone battle and adjust difficulty/complexity accordingly
      const isCloneBattle = battle.aiCharacterId?.startsWith('clone_');
      let adjustedDifficulty = battle.difficulty;
      let adjustedComplexity = battle.lyricComplexity || 50;
      let adjustedIntensity = battle.styleIntensity || 50;

      if (isCloneBattle) {
        console.log(`🤖 Clone battle detected - adjusting AI to match user's skill level`);
        const cloneId = battle.aiCharacterId.replace('clone_', '');
        const clone = await storage.getCloneById(cloneId);
        
        if (clone) {
          // Adjust AI difficulty based on clone's skill level
          adjustedComplexity = clone.avgRhymeDensity;
          adjustedIntensity = clone.skillLevel;
          
          // Map skill level to difficulty
          if (clone.skillLevel < 40) adjustedDifficulty = 'easy';
          else if (clone.skillLevel >= 40 && clone.skillLevel < 65) adjustedDifficulty = 'normal';
          else if (clone.skillLevel >= 65 && clone.skillLevel < 85) adjustedDifficulty = 'hard';
          else adjustedDifficulty = 'nightmare';
          
          console.log(`🎯 Clone AI settings: difficulty=${adjustedDifficulty}, complexity=${adjustedComplexity}, intensity=${adjustedIntensity}`);
        }
      }

      // NOW generate AI response with user score context for reactive behavior
      console.log(`🤖 Generating AI response for: "${userText.substring(0, 30)}..."`);

      let aiResponseText = "System response ready!";
      try {
        // Ultra-aggressive timeout for instant response
        aiResponseText = await Promise.race([
          groqService.generateRapResponse(
            userText, // Use actual transcription for better AI response
            adjustedDifficulty, 
            battle.profanityFilter,
            adjustedComplexity,
            adjustedIntensity,
            userPerformanceScore // Pass user score for reactive AI
          ),
          new Promise<string>((_, reject) => 
            setTimeout(() => reject(new Error("AI timeout")), 5000) // Keep longer timeout for 120B model
          )
        ]);
        console.log(`✅ AI response generated: "${aiResponseText.substring(0, 50)}..."`);
      } catch (error: any) {
        console.log(`⚠️ AI response failed: ${error.message}`);
        aiResponseText = "Yo, technical difficulties but I'm still here / System glitched but my flow's crystal clear!";
      }

      // 3. Generate TTS using user's preferred service or system fallback
      const userId = req.user.claims.sub;
      const characterId = battle.aiCharacterId || battle.aiCharacterName?.toLowerCase()?.replace('mc ', '').replace(' ', '_') || "venom";
      console.log(`🎤 Generating TTS for character: ${characterId} (user: ${userId})`);

      // Use the new UserTTSManager to handle all TTS services
      let ttsResult: any;
      try {
        const { getCharacterById } = await import("@shared/characters");
        const character = getCharacterById(characterId);

        const audioResponse = await userTTSManager.generateTTS(aiResponseText, userId, {
          characterId,
          characterName: character?.name || `MC ${characterId}`,
          gender: character?.gender || 'male',
          voiceStyle: (battle.styleIntensity || 50) > 70 ? 'aggressive' : 
                     (battle.styleIntensity || 50) > 40 ? 'confident' : 'smooth',
          speedMultiplier: battle.voiceSpeed || 1.0
        });

        // Convert to expected format
        ttsResult = { 
          audioPath: "", 
          audioUrl: audioResponse.audioUrl,
          fileSize: audioResponse.audioUrl.length 
        };

        console.log(`✅ User TTS successful: ${audioResponse.audioUrl.length > 0 ? 'Audio generated' : 'Silent mode'}`);
      } catch (error: any) {
        console.error(`❌ User TTS failed:`, error.message);

        // Fallback to empty audio (battles continue without sound)
        ttsResult = { 
          audioPath: "", 
          audioUrl: "", 
          fileSize: 0 
        };
      }

      const audioResult = ttsResult;

      console.log(`🤖 Processing complete (${Date.now() - startTime}ms)`);

      // REALISTIC SCORING: Use actual battle analysis instead of random numbers
      console.log(`📊 Analyzing battle performance...`);
      // CRITICAL: Final battle scores use advanced phonetic analysis with zero rate limiting
      const scores = scoringService.scoreRound(userText, aiResponseText, true, battle.id);
      console.log('🏆 FINAL BATTLE SCORES calculated with advanced phonetic analysis - no rate limiting!');

      // GENERATE USER'S BATTLE RAP MAP for display
      const userBattleMap = groqService.generateUserBattleMap(userText);
      console.log(`🗺️ USER'S BATTLE MAP:\n${userBattleMap}`);

      console.log(`📈 User analysis: Rhyme ${scores.rhymeDensity}/100, Flow ${scores.flowQuality}/100, Creativity ${scores.creativity}/100`);
      console.log(`🎯 Final scores: User ${scores.userScore}/100, AI ${scores.aiScore}/100`);

      // Create round with realistic scoring and battle map
      const round = {
        id: Date.now().toString(),
        battleId,
        userText,
        aiResponse: aiResponseText,
        userScore: scores.userScore,
        aiScore: scores.aiScore,
        audioUrl: audioResult.audioUrl || "",
        userBattleMap: userBattleMap, // Add battle map for frontend display
        timestamp: Date.now()
      };

      // CRITICAL FIX: Update main battle record with scores
      await storage.updateBattleScore(battleId, scores.userScore, scores.aiScore);
      console.log(`🏆 Updated battle scores: User ${scores.userScore}/100, AI ${scores.aiScore}/100`);

      // Quick storage update
      await storage.addBattleRound(battleId, round);

      console.log(`✅ Battle round complete (${Date.now() - startTime}ms)`);
      res.json(round);

    } catch (error: any) {
      const processingTime = Date.now() - startTime;
      // SECURITY: Don't expose internal error details to users
      console.error(`❌ Battle round processing failed in ${processingTime}ms for battle ${battleId.substring(0, 8)}...`);
      console.error("Error details (internal only):", error);

      // SECURITY: Generic error message to prevent information leakage
      res.status(500).json({ 
        message: "Battle processing temporarily unavailable. Please try again.",
        processingTime 
      });
    }
  });

  // Fast battle state updates
  app.patch("/api/battles/:id/state", async (req, res) => {
    try {
      const battleId = req.params.id;
      const updates = req.body;

      // SECURITY: Validate battle ID format (UUID)
      if (!/^[0-9a-f]{8}-[0-9a-f]{4}-[0-9a-f]{4}-[0-9a-f]{4}-[0-9a-f]{12}$/i.test(battleId)) {
        return res.status(400).json({ message: "Invalid battle ID format" });
      }

      // SECURITY: Validate and sanitize state updates
      const allowedFields = ['userScore', 'aiScore', 'isComplete', 'winner'];
      const sanitizedUpdates: any = {};

      for (const [key, value] of Object.entries(updates)) {
        if (allowedFields.includes(key)) {
          if (key === 'userScore' || key === 'aiScore') {
            // Validate score values
            if (typeof value === 'number' && value >= 0 && value <= 100) {
              sanitizedUpdates[key] = value;
            }
          } else if (key === 'isComplete') {
            if (typeof value === 'boolean') {
              sanitizedUpdates[key] = value;
            }
          } else if (key === 'winner') {
            const validWinners = ['user', 'ai', 'tie'];
            if (typeof value === 'string' && validWinners.includes(value)) {
              sanitizedUpdates[key] = value;
            }
          }
        }
      }

      await storage.updateBattleState(battleId, sanitizedUpdates);
      res.json({ success: true });
    } catch (error) {
      // SECURITY: Don't expose internal error details
      console.error("Error updating battle state (internal):", error);
      res.status(500).json({ message: "State update temporarily unavailable" });
    }
  });

  // Tournament routes
  app.get('/api/tournaments', isAuthenticated, async (req: any, res) => {
    try {
      const userId = req.user.claims.sub;
      const tournaments = await storage.getUserTournaments(userId);
      res.json(tournaments);
    } catch (error) {
      console.error('Error fetching tournaments:', error);
      res.status(500).json({ message: 'Failed to fetch tournaments' });
    }
  });

  app.get('/api/tournaments/active', async (req, res) => {
    try {
      const activeTournaments = await storage.getActiveTournaments();
      res.json(activeTournaments);
    } catch (error) {
      console.error('Error fetching active tournaments:', error);
      res.status(500).json({ message: 'Failed to fetch active tournaments' });
    }
  });

  app.get('/api/tournaments/:id', isAuthenticated, async (req: any, res) => {
    try {
      const { id } = req.params;
      const tournament = await storage.getTournament(id);
      if (!tournament) {
        return res.status(404).json({ message: 'Tournament not found' });
      }
      res.json(tournament);
    } catch (error) {
      console.error('Error fetching tournament:', error);
      res.status(500).json({ message: 'Failed to fetch tournament' });
    }
  });

  app.post('/api/tournaments', isAuthenticated, async (req: any, res) => {
    try {
      const userId = req.user.claims.sub;
      const { name, type, totalRounds, difficulty, profanityFilter, lyricComplexity, styleIntensity, prize } = req.body;

      // Generate tournament bracket based on type and rounds
      const generateBracket = (rounds: number, tournamentType: string) => {
        const numOpponents = Math.pow(2, rounds - 1); // 2^(rounds-1) opponents for user
        const characters = ['razor', 'venom', 'silk'];

        const matches = [];
        for (let i = 0; i < numOpponents; i++) {
          const characterId = characters[i % characters.length];
          const characterName = characterId === 'razor' ? 'MC Razor' : 
                               characterId === 'venom' ? 'MC Venom' : 'MC Silk';

          matches.push({
            id: `match-${i + 1}`,
            player1: {
              id: userId,
              name: 'You',
              type: 'user' as const
            },
            player2: {
              id: characterId,
              name: characterName,
              type: 'ai' as const
            },
            isCompleted: false
          });
        }

        return {
          rounds: [{
            roundNumber: 1,
            matches
          }]
        };
      };

      const tournamentData = {
        userId,
        name,
        type: type || 'single_elimination',
        totalRounds: totalRounds || 3,
        difficulty: difficulty || 'normal',
        profanityFilter: profanityFilter || false,
        lyricComplexity: lyricComplexity || 50,
        styleIntensity: styleIntensity || 50,
        prize: prize || 'Tournament Champion Title',
        opponents: ['razor', 'venom', 'silk'], // Default opponents
        bracket: generateBracket(totalRounds || 3, type || 'single_elimination')
      };

      // Validate tournament data
      const validatedData = insertTournamentSchema.parse(tournamentData);

      const tournament = await storage.createTournament(validatedData);
      res.json(tournament);
    } catch (error: any) {
      console.error('Error creating tournament:', error);
      res.status(400).json({ message: 'Failed to create tournament', error: error.message });
    }
  });

  app.post('/api/tournaments/:id/battles/:matchId', isAuthenticated, async (req: any, res) => {
    try {
      const { id: tournamentId, matchId } = req.params;
      const userId = req.user.claims.sub;

      const tournament = await storage.getTournament(tournamentId);
      if (!tournament) {
        return res.status(404).json({ message: 'Tournament not found' });
      }

      // Find the match and create a battle for it
      let targetMatch = null;
      for (const round of tournament.bracket.rounds) {
        for (const match of round.matches) {
          if (match.id === matchId) {
            targetMatch = match;
            break;
          }
        }
        if (targetMatch) break;
      }

      if (!targetMatch) {
        return res.status(404).json({ message: 'Match not found' });
      }

      // Create a new battle for this tournament match
      const battleData = {
        userId,
        difficulty: tournament.difficulty,
        profanityFilter: tournament.profanityFilter,
        lyricComplexity: tournament.lyricComplexity,
        styleIntensity: tournament.styleIntensity,
        aiCharacterId: targetMatch.player2.id,
        aiCharacterName: targetMatch.player2.name,
      };

      const battle = await storage.createBattle(battleData);

      res.json({ battleId: battle.id, tournamentId });
    } catch (error: any) {
      console.error('Error starting tournament battle:', error);
      res.status(500).json({ message: 'Failed to start tournament battle', error: error.message });
    }
  });

  // ML-powered lyric analysis endpoint
  app.post('/api/ml-analyze-lyrics', isAuthenticated, async (req: any, res) => {
    try {
      const { text } = req.body;

      if (!text || typeof text !== 'string') {
        return res.status(400).json({ message: 'Text is required' });
      }

      console.log(`🧠 ML-powered analysis requested for: "${text.substring(0, 50)}..."`);

      // Use Groq's ML-powered analysis
      const analysis = await groqService.analyzeLyricsWithML(text);

      res.json({
        ...analysis,
        mlPowered: true,
        timestamp: new Date().toISOString()
      });

    } catch (error: any) {
      console.error('ML lyric analysis error:', error);
      res.status(500).json({ message: 'ML analysis failed' });
    }
  });

  // ML battle prediction endpoint
  app.post('/api/ml-predict-battle', isAuthenticated, async (req: any, res) => {
    try {
      const { userLyrics, aiLyrics } = req.body;

      if (!userLyrics || !aiLyrics) {
        return res.status(400).json({ message: 'Both user and AI lyrics required' });
      }

      console.log(`🔮 ML battle prediction requested`);

      // Use Groq's ML-powered prediction
      const prediction = await groqService.predictBattleOutcome(userLyrics, aiLyrics);

      res.json({
        ...prediction,
        mlPowered: true,
        timestamp: new Date().toISOString()
      });

    } catch (error: any) {
      console.error('ML battle prediction error:', error);
      res.status(500).json({ message: 'ML prediction failed' });
    }
  });

  // ML rhyme generation endpoint
  app.post('/api/ml-generate-rhymes', isAuthenticated, async (req: any, res) => {
    try {
      const { seedWord, count } = req.body;

      if (!seedWord || typeof seedWord !== 'string') {
        return res.status(400).json({ message: 'Seed word is required' });
      }

      console.log(`🎵 ML rhyme generation for: ${seedWord}`);

      // Use Groq's ML-powered rhyme generation
      const rhymes = await groqService.generateMLRhymes(seedWord, count || 5);

      res.json({
        seedWord,
        rhymes,
        mlPowered: true,
        timestamp: new Date().toISOString()
      });

    } catch (error: any) {
      console.error('ML rhyme generation error:', error);
      res.status(500).json({ message: 'ML rhyme generation failed' });
    }
  });

  // Real-time analysis endpoint (fast, cached)
  app.post('/api/realtime-analyze', isAuthenticated, async (req: any, res) => {
    try {
      const { text, includeML, isFinalScore, battleId } = req.body;

      if (!text || typeof text !== 'string') {
        return res.status(400).json({ message: 'Text is required' });
      }

      console.log(`⚡ Real-time analysis requested for: "${text.substring(0, 50)}..."`);

      const analysis = await realtimeAnalysisService.analyzeRealtime(text, {
        includeML: includeML || false,
        isFinalScore: isFinalScore || false,
        battleId: battleId
      });

      res.json(analysis);

    } catch (error: any) {
      console.error('Real-time analysis error:', error);
      res.status(500).json({ message: 'Real-time analysis failed' });
    }
  });

  // Compare two verses endpoint
  app.post('/api/compare-verses', isAuthenticated, async (req: any, res) => {
    try {
      const { verse1, verse2, includeML } = req.body;

      if (!verse1 || !verse2) {
        return res.status(400).json({ message: 'Both verses are required' });
      }

      console.log(`⚔️ Verse comparison requested`);

      const comparison = await realtimeAnalysisService.compareVerses(
        verse1, 
        verse2, 
        includeML || false
      );

      res.json(comparison);

    } catch (error: any) {
      console.error('Verse comparison error:', error);
      res.status(500).json({ message: 'Verse comparison failed' });
    }
  });

  // Batch analysis endpoint
  app.post('/api/batch-analyze', isAuthenticated, async (req: any, res) => {
    try {
      const { verses } = req.body;

      if (!Array.isArray(verses) || verses.length === 0) {
        return res.status(400).json({ message: 'Verses array is required' });
      }

      console.log(`📦 Batch analysis for ${verses.length} verses`);

      const results = await realtimeAnalysisService.batchAnalyze(verses);

      res.json({ results, count: results.length });

    } catch (error: any) {
      console.error('Batch analysis error:', error);
      res.status(500).json({ message: 'Batch analysis failed' });
    }
  });

  // Analyze lyrics endpoint for frontend (legacy support)
  app.post('/api/analyze-lyrics', isAuthenticated, async (req: any, res) => {
    try {
      const { text } = req.body;

      if (!text || typeof text !== 'string') {
        return res.status(400).json({ message: 'Text is required' });
      }

      // Use new real-time analysis service
      const analysis = await realtimeAnalysisService.analyzeRealtime(text, {
        includeML: false,
        isFinalScore: false
      });

      // Format response for legacy compatibility
      const result = {
        rhymeDensity: analysis.rhymeDensity,
        flowQuality: analysis.flowQuality,
        creativity: analysis.creativity,
        overallScore: analysis.score,
        breakdown: {
          vocabulary: Math.floor(analysis.creativity * 0.3),
          wordplay: Math.floor(analysis.creativity * 0.4),
          rhythm: Math.floor(analysis.flowQuality * 0.8),
          originality: Math.floor(analysis.creativity * 0.6)
        },
        suggestions: analysis.improvements,
        feedback: analysis.feedback
      };

      res.json(result);

    } catch (error: any) {
      console.error('Lyrics analysis error:', error);
      res.status(500).json({ message: 'Analysis failed' });
    }
  });

  // INTELLIGENT CROWD REACTION ENDPOINT
  app.post('/api/crowd-reaction/analyze', async (req, res) => {
    try {
      const { lyrics, context } = req.body;

      if (!lyrics || typeof lyrics !== 'string') {
        return res.status(400).json({ error: 'Lyrics text is required' });
      }

      console.log(`🧠 Analyzing lyrics for crowd reaction: "${lyrics.substring(0, 50)}..."`);

      const analysis = await crowdReactionService.analyzeForCrowdReaction(lyrics, context);

      console.log(`🎭 Crowd reaction determined: ${analysis.reactionType} (${analysis.intensity}%) - ${analysis.reasoning}`);

      res.json(analysis);

    } catch (error) {
      console.error('Error analyzing for crowd reaction:', error);
      res.status(500).json({ error: 'Crowd reaction analysis failed' });
    }
  });

  // Admin endpoint to list users
  app.get('/api/admin/users', isAuthenticated, async (req: any, res) => {
    try {
      const userId = req.user.claims.sub;
      const userEmail = req.user.claims.email;

      // Simple admin check - you can modify this logic as needed
      const isAdmin = userEmail && (
        userEmail.includes('admin') || 
        userEmail.endsWith('@replit.com') ||
        userId === 'your-admin-user-id' // Replace with actual admin user ID
      );

      if (!isAdmin) {
        return res.status(403).json({ message: 'Admin access required' });
      }

      const users = await storage.getAllUsers();

      // Return sanitized user data (don't expose sensitive fields)
      const sanitizedUsers = users.map(user => ({
        id: user.id,
        email: user.email,
        firstName: user.firstName,
        lastName: user.lastName,
        subscriptionTier: user.subscriptionTier,
        subscriptionStatus: user.subscriptionStatus,
        battlesRemaining: user.battlesRemaining,
        totalBattles: user.totalBattles,
        totalWins: user.totalWins,
        createdAt: user.createdAt,
        lastBattleReset: user.lastBattleReset
      }));

      res.json({
        total: sanitizedUsers.length,
        users: sanitizedUsers
      });

    } catch (error) {
      console.error('Error fetching users:', error);
      res.status(500).json({ message: 'Failed to fetch users' });
    }
  });

  // Serve custom SFX files
  app.get('/api/sfx/:filename', (req, res) => {
    try {
      const filename = req.params.filename;
      console.log(`🎵 Serving custom SFX file: ${filename}`);

      // Security: Validate filename
      if (!filename.endsWith('.mp3') || filename.includes('/') || filename.includes('..')) {
        return res.status(404).json({ error: 'Invalid file request' });
      }

      const filePath = path.join(process.cwd(), 'public_sfx', filename);

      if (!fs.existsSync(filePath)) {
        console.log(`⚠️ SFX file not found: ${filePath}`);
        return res.status(404).json({ error: 'SFX file not found' });
      }

      console.log(`✅ Serving custom SFX: ${filePath}`);
      res.setHeader('Content-Type', 'audio/mpeg');
      res.setHeader('Cache-Control', 'public, max-age=86400'); // Cache for 1 day

      const fileStream = fs.createReadStream(filePath);
      fileStream.pipe(res);

    } catch (error) {
      console.error('Error serving SFX file:', error);
      res.status(500).json({ error: 'Failed to serve SFX file' });
    }
  });

  // Fine-Tuning and Training System endpoints
  const fineTuningService = new FineTuningService();

  app.get('/api/fine-tunings', isAuthenticated, async (req: any, res) => {
    try {
      // Check if fine-tuning is available
      const accessStatus = await fineTuningService.checkFineTuningAccess();
      
      if (!accessStatus.available) {
        return res.json({
          available: false,
          message: accessStatus.message,
          models: []
        });
      }

      // Get all fine-tuning jobs if available
      const models = await fineTuningService.listFineTunings();
      
      res.json({
        available: true,
        message: accessStatus.message,
        models: models
      });
    } catch (error) {
      console.error('Error fetching fine-tunings:', error);
      res.json({
        available: false,
        message: error instanceof Error ? error.message : 'Failed to fetch fine-tunings',
        models: []
      });
    }
  });

  app.post('/api/fine-tunings', isAuthenticated, async (req: any, res) => {
    try {
      const { name, training_data } = req.body;

      if (!name || !training_data) {
        return res.status(400).json({ message: 'Name and training_data are required' });
      }

      // SECURITY: Validate name format (prevent injection)
      if (typeof name !== 'string' || name.length > 100 || !/^[a-zA-Z0-9\s_-]+$/.test(name)) {
        return res.status(400).json({ message: 'Invalid model name format' });
      }

      // SECURITY: Validate training data is array and not too large
      if (!Array.isArray(training_data) || training_data.length > 10000) {
        return res.status(400).json({ message: 'Training data must be an array with max 10000 items' });
      }

      console.log(`📚 Creating fine-tuning job: ${name}`);

      // Upload training data file
      const fileId = await fineTuningService.uploadTrainingFile(training_data);
      console.log(`✅ Training file uploaded: ${fileId}`);

      // Create fine-tuning job
      const fineTuningJob = await fineTuningService.createFineTuning({
        name,
        input_file_id: fileId,
        base_model: 'llama-3.1-8b-instant',
        type: 'lora'
      });

      console.log(`✅ Fine-tuning job created: ${fineTuningJob.id}`);
      res.json(fineTuningJob);
    } catch (error) {
      console.error('Error creating fine-tuning:', error);
      res.status(500).json({ 
        message: error instanceof Error ? error.message : 'Failed to create fine-tuning job' 
      });
    }
  });

  app.get('/api/fine-tunings/:id', isAuthenticated, async (req: any, res) => {
    try {
      const { id } = req.params;
      
      // SECURITY: Validate ID format before passing to service
      if (!id || typeof id !== 'string' || !/^[a-zA-Z0-9_-]+$/.test(id)) {
        return res.status(400).json({ message: 'Invalid fine-tuning job ID format' });
      }

      const fineTuning = await fineTuningService.getFineTuning(id);
      res.json(fineTuning);
    } catch (error) {
      console.error('Error fetching fine-tuning:', error);
      res.status(500).json({ 
        message: error instanceof Error ? error.message : 'Failed to fetch fine-tuning job' 
      });
    }
  });

  app.get('/api/training-data/sample', async (req, res) => {
    try {
      const sampleData = fineTuningService.generateSampleRapData();
      const jsonlFormat = fineTuningService.exportTrainingDataAsJSONL(sampleData);
      
      res.json({
        sample_data: sampleData,
        jsonl_format: jsonlFormat,
        instructions: 'Use this format for your training data. Each entry should include prompt, completion, difficulty, style, and optional rhyme_scheme.'
      });
    } catch (error) {
      console.error('Error generating sample data:', error);
      res.status(500).json({ 
        message: error instanceof Error ? error.message : 'Failed to generate sample data' 
      });
    }
  });

  app.get('/api/training-data/full', async (req, res) => {
    try {
      const trainingDataPath = path.join(process.cwd(), 'battle_rap_training_data.json');
      
      if (!fs.existsSync(trainingDataPath)) {
        return res.status(404).json({ message: 'Training data file not found' });
      }

      const trainingData = JSON.parse(fs.readFileSync(trainingDataPath, 'utf-8'));
      res.json(trainingData);
    } catch (error) {
      console.error('Error fetching training data:', error);
      res.status(500).json({ 
        message: error instanceof Error ? error.message : 'Failed to fetch training data' 
      });
    }
  });

  // User Clone endpoints
  app.get('/api/user/clone', isAuthenticated, async (req: any, res) => {
    try {
      const userId = req.user.claims.sub;
      const clone = await storage.getUserClone(userId);
      
      if (!clone) {
        return res.status(404).json({ message: 'No clone found. Create one by analyzing your battles!' });
      }

      res.json(clone);
    } catch (error) {
      console.error('Error fetching user clone:', error);
      res.status(500).json({ message: 'Failed to fetch clone' });
    }
  });

  app.post('/api/user/clone/generate', isAuthenticated, async (req: any, res) => {
    try {
      const userId = req.user.claims.sub;
      
      console.log(`🤖 Generating clone for user ${userId}...`);
      const clone = await storage.createOrUpdateUserClone(userId);
      
      console.log(`✅ Clone generated: ${clone.cloneName} (Skill: ${clone.skillLevel})`);
      res.json(clone);
    } catch (error) {
      console.error('Error generating user clone:', error);
      res.status(500).json({ message: 'Failed to generate clone' });
    }
  });

  app.get('/api/clone/:cloneId', isAuthenticated, async (req: any, res) => {
    try {
      const { cloneId } = req.params;
      const clone = await storage.getCloneById(cloneId);
      
      if (!clone) {
        return res.status(404).json({ message: 'Clone not found' });
      }

      res.json(clone);
    } catch (error) {
      console.error('Error fetching clone:', error);
      res.status(500).json({ message: 'Failed to fetch clone' });
    }
  });

  // Upload SFX files to object storage
  app.post('/api/upload-sfx-files', async (req, res) => {
    try {
      console.log('🎵 Uploading custom SFX files to object storage...');

      // Upload boxing bell
      const boxingBellPath = '/tmp/boxing-bell.mp3';
      const crowdReactionPath = '/tmp/crowd-reaction.mp3';

      if (fs.existsSync(boxingBellPath) && fs.existsSync(crowdReactionPath)) {
        const objectStorage = new ObjectStorageService();

        // Copy files to the public storage bucket
        const bucketPath = '/replit-objstore-99aa1839-1ad0-44fb-9421-e6d822aaac23/public/sfx/';

        // Simple approach: just acknowledge the upload request
        console.log('✅ SFX files upload acknowledged');
        res.json({ 
          success: true, 
          message: 'SFX files staged for upload',
          files: ['boxing-bell.mp3', 'crowd-reaction.mp3']
        });
      } else {
        console.log('⚠️ SFX files not found in staging area');
        res.status(404).json({ error: 'SFX files not found' });
      }

    } catch (error) {
      console.error('Error uploading SFX files:', error);
      res.status(500).json({ error: 'Failed to upload SFX files' });
    }
  });

  // User profile routes
  app.get('/api/profile/:userId', async (req, res) => {
    try {
      const { userId } = req.params;
      const user = await storage.getUser(userId);
      
      if (!user) {
        return res.status(404).json({ message: 'User not found' });
      }

      // Return public profile data
      const profile = {
        id: user.id,
        firstName: user.firstName,
        lastName: user.lastName,
        profileImageUrl: user.profileImageUrl,
        bio: user.bio,
        rapStyle: user.rapStyle,
        totalBattles: user.totalBattles,
        totalWins: user.totalWins,
        storeCredit: user.storeCredit,
        characterCardUrl: user.characterCardUrl,
        characterCardData: user.characterCardData,
        createdAt: user.createdAt,
      };

      res.json(profile);
    } catch (error) {
      console.error('Error fetching profile:', error);
      res.status(500).json({ message: 'Failed to fetch profile' });
    }
  });

  app.put('/api/profile', isAuthenticated, upload.single('profileImage'), async (req: any, res) => {
    try {
      const userId = req.user.claims.sub;
      const { bio, rapStyle } = req.body;

      // Update user profile
      const updates: any = {};
      if (bio !== undefined) updates.bio = bio;
      if (rapStyle !== undefined) updates.rapStyle = rapStyle;
      
      await storage.updateUser(userId, updates);

      // If profile image was uploaded, update profile image
      if (req.file?.buffer) {
        // Save profile image
        const tempDir = path.join(process.cwd(), 'temp_profiles');
        if (!fs.existsSync(tempDir)) {
          fs.mkdirSync(tempDir, { recursive: true });
        }

        const timestamp = Date.now();
        const imagePath = path.join(tempDir, `profile_${userId}_${timestamp}.png`);
        fs.writeFileSync(imagePath, req.file.buffer);

        const profileImageUrl = `/api/profile-images/${userId}_${timestamp}.png`;
        await storage.updateUser(userId, { profileImageUrl });
      }

      const updatedUser = await storage.getUser(userId);
      res.json(updatedUser);
    } catch (error) {
      console.error('Error updating profile:', error);
      res.status(500).json({ message: 'Failed to update profile' });
    }
  });

  // Character card generation
  app.post('/api/generate-character-card', isAuthenticated, upload.single('image'), async (req: any, res) => {
    try {
      const userId = req.user.claims.sub;
      const user = await storage.getUser(userId);

      if (!user) {
        return res.status(404).json({ message: 'User not found' });
      }

      // Check if this is first card generation (free) or regeneration (costs credits)
      const isFirstCard = !user.characterCardUrl;
      const CARD_GENERATION_COST = 0.50; // $0.50 per card generation after first

      if (!isFirstCard) {
        const currentCredit = parseFloat(user.storeCredit || '0');
        if (currentCredit < CARD_GENERATION_COST) {
          return res.status(402).json({ 
            message: `Insufficient credits. Card generation costs $${CARD_GENERATION_COST.toFixed(2)}. Your balance: $${currentCredit.toFixed(2)}`,
            required: CARD_GENERATION_COST,
            balance: currentCredit,
          });
        }
      }

      // Get image from upload or use profile image
      let imageBuffer: Buffer;
      if (req.file?.buffer) {
        imageBuffer = req.file.buffer;
      } else if (user.profileImageUrl) {
        // Load existing profile image
        const imagePath = path.join(process.cwd(), 'temp_profiles', path.basename(user.profileImageUrl));
        if (fs.existsSync(imagePath)) {
          imageBuffer = fs.readFileSync(imagePath);
        } else {
          return res.status(400).json({ message: 'No image available. Please upload an image.' });
        }
      } else {
        return res.status(400).json({ message: 'No image provided' });
      }

      const userName = `${user.firstName || ''} ${user.lastName || ''}`.trim() || 'Rapper';
      const bio = user.bio || 'A skilled rapper ready to battle';
      const rapStyle = user.rapStyle || 'default';

      // Generate character card
      const result = await characterCardGenerator.generateCharacterCard(
        userId,
        userName,
        imageBuffer,
        bio,
        rapStyle,
        {
          totalBattles: user.totalBattles || 0,
          totalWins: user.totalWins || 0,
        }
      );

      // Deduct credits if not first card
      if (!isFirstCard) {
        const currentCredit = parseFloat(user.storeCredit || '0');
        const newCredit = (currentCredit - CARD_GENERATION_COST).toFixed(2);
        await storage.updateUser(userId, { storeCredit: newCredit });
        console.log(`💳 Charged ${userId} $${CARD_GENERATION_COST} for card generation. New balance: $${newCredit}`);
      } else {
        console.log(`🎁 First card generation for ${userId} - FREE!`);
      }

      // Update user with character card data
      await storage.updateUser(userId, {
        characterCardUrl: result.cardUrl,
        characterCardData: result.cardData,
      });

      res.json({
        ...result,
        cost: isFirstCard ? 0 : CARD_GENERATION_COST,
        newBalance: isFirstCard ? parseFloat(user.storeCredit || '0') : parseFloat(user.storeCredit || '0') - CARD_GENERATION_COST,
      });
    } catch (error) {
      console.error('Error generating character card:', error);
      res.status(500).json({ message: 'Failed to generate character card' });
    }
  });

  // Serve character card images
  app.get('/api/character-cards/:filename', (req, res) => {
    try {
      const filename = req.params.filename;
      const filePath = path.join(process.cwd(), 'temp_cards', filename);

      if (!fs.existsSync(filePath)) {
        return res.status(404).json({ message: 'Character card not found' });
      }

      res.setHeader('Content-Type', 'image/png');
      res.setHeader('Cache-Control', 'public, max-age=86400');
      const fileStream = fs.createReadStream(filePath);
      fileStream.pipe(res);
    } catch (error) {
      console.error('Error serving character card:', error);
      res.status(500).json({ message: 'Failed to serve character card' });
    }
  });

  // Serve profile images
  app.get('/api/profile-images/:filename', (req, res) => {
    try {
      const filename = req.params.filename;
      const filePath = path.join(process.cwd(), 'temp_profiles', filename);

      if (!fs.existsSync(filePath)) {
        return res.status(404).json({ message: 'Profile image not found' });
      }

      res.setHeader('Content-Type', 'image/png');
      res.setHeader('Cache-Control', 'public, max-age=86400');
      const fileStream = fs.createReadStream(filePath);
      fileStream.pipe(res);
    } catch (error) {
      console.error('Error serving profile image:', error);
      res.status(500).json({ message: 'Failed to serve profile image' });
    }
  });

  // Serve Bark generated audio files
  app.get('/api/audio/:filename', (req, res) => {
    try {
      const filename = req.params.filename;
      const filePath = path.join(process.cwd(), 'temp_audio', filename);

      // Security: Validate filename to prevent path traversal - Updated to allow all TTS audio files
      const allowedPrefixes = ['bark_', 'groq_tts_', 'elevenlabs_tts_', 'openai_tts_', 'typecast_tts_'];
      const allowedExtensions = ['.wav', '.mp3'];
      
      const hasValidPrefix = allowedPrefixes.some(prefix => filename.startsWith(prefix));
      const hasValidExtension = allowedExtensions.some(ext => filename.endsWith(ext));
      
      if (!hasValidPrefix || !hasValidExtension) {
        console.log('🚫 Audio file blocked - filename:', filename, 'hasValidPrefix:', hasValidPrefix, 'hasValidExtension:', hasValidExtension);
        return res.status(404).json({ message: 'File not found' });
      }
      
      console.log('✅ Audio file allowed - filename:', filename);

      if (!fs.existsSync(filePath)) {
        return res.status(404).json({ message: 'Audio file not found' });
      }

      // Set appropriate content type based on file extension
      const contentType = filename.endsWith('.mp3') ? 'audio/mpeg' : 'audio/wav';
      res.setHeader('Content-Type', contentType);
      res.setHeader('Content-Disposition', `inline; filename="${filename}"`);
      
      // Add CORS headers for cross-origin audio access
      res.setHeader('Access-Control-Allow-Origin', '*');
      res.setHeader('Access-Control-Allow-Methods', 'GET');
      res.setHeader('Access-Control-Allow-Headers', 'Content-Type');

      console.log('🎵 Serving audio file:', filename, 'type:', contentType);
      const fileStream = fs.createReadStream(filePath);
      fileStream.pipe(res);

    } catch (error) {
      console.error('Error serving audio file:', error);
      res.status(500).json({ message: 'Failed to serve audio file' });
    }
  });

  const httpServer = createServer(app);
  return httpServer;
}<|MERGE_RESOLUTION|>--- conflicted
+++ resolved
@@ -11,11 +11,7 @@
 import { scoringService } from "./services/scoring";
 import { userTTSManager } from "./services/user-tts-manager";
 import { crowdReactionService } from "./services/crowdReactionService";
-<<<<<<< HEAD
-import { characterCardGenerator } from "./services/characterCardGenerator";
-=======
 import { FineTuningService } from "./services/fine-tuning";
->>>>>>> 22e86414
 import multer from "multer";
 import path from "path";
 import fs from "fs";
