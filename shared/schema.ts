--- conflicted
+++ resolved
@@ -148,16 +148,11 @@
   openaiApiKey: varchar("openai_api_key"), // User's encrypted OpenAI API key
   groqApiKey: varchar("groq_api_key"), // User's encrypted Groq API key
   elevenlabsApiKey: varchar("elevenlabs_api_key"), // User's encrypted ElevenLabs API key
-<<<<<<< HEAD
-  myshellApiKey: varchar("myshell_api_key"), // User's encrypted MyShell AI API key
-  preferredTtsService: varchar("preferred_tts_service").default("myshell"), // "openai", "groq", "elevenlabs", "myshell", "system"
-=======
   preferredTtsService: varchar("preferred_tts_service").default("elevenlabs"), // "openai", "groq", "elevenlabs", "system"
   bio: text("bio"), // User's bio/description
   rapStyle: varchar("rap_style"), // User's rap style (e.g., "aggressive", "smooth", "technical")
   characterCardUrl: varchar("character_card_url"), // URL to generated character card image
   characterCardData: jsonb("character_card_data").$type<CharacterCardData>(), // Character card metadata
->>>>>>> 0e4b7fb3
   createdAt: timestamp("created_at").defaultNow(),
   updatedAt: timestamp("updated_at").defaultNow(),
 }, (table) => [
